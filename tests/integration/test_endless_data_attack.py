#!/usr/bin/env python

"""
<Program Name>
  test_endless_data_attack.py

<Author>
  Konstantin Andrianov

<Started>
  March 13, 2012

<Copyright>
  See LICENSE for licensing information.

<Purpose>
  Simulate an endless data attack.  A simple client update vs. client
  update implementing TUF.

Note: The interposition provided by 'tuf.interposition' is used to intercept
all calls made by urllib/urillib2 to certain hostname specified in 
the interposition configuration file.  Look up interposition.py for more
information and illustration of a sample contents of the interposition 
configuration file.  Interposition was meant to make TUF integration with an
existing software updater an easy process.  This allows for more flexibility
to the existing software updater.  However, if you are planning to solely use
TUF there should be no need for interposition, all necessary calls will be
generated from within TUF.

Note: There is no difference between 'updates' and 'target' files.

"""

from __future__ import print_function

import os
import urllib

import tuf
import tuf.interposition
import tuf.tests.util_test_tools as util_test_tools



class EndlessDataAttack(Exception):
  pass



<<<<<<< HEAD
def _download(url, filename, using_tuf=False):
  if using_tuf:
=======
def _download(url, filename, TUF=False):
  if TUF:
>>>>>>> b5263e43
    tuf.interposition.urllib_tuf.urlretrieve(url, filename)
  else:
    urllib.urlretrieve(url, filename)



<<<<<<< HEAD
def test_arbitrary_package_attack(using_tuf=False, TIMESTAMP=False):
=======
def test_endless_data_attack(TUF=False, TIMESTAMP=False):
>>>>>>> b5263e43
  """
  <Arguments>
    TUF:
      If set to 'False' all directories that start with 'tuf_' are ignored, 
      indicating that tuf is not implemented.

  <Purpose>
    Illustrate endless data attack vulnerability.

  """

  ERROR_MSG = 'Endless Data Attack was Successful!\n'

  # Setup.
  root_repo, url, server_proc, keyids = util_test_tools.init_repo(using_tuf=TUF)
  reg_repo = os.path.join(root_repo, 'reg_repo')
  tuf_repo = os.path.join(root_repo, 'tuf_repo')
  downloads = os.path.join(root_repo, 'downloads')
  tuf_targets = os.path.join(tuf_repo, 'targets')

<<<<<<< HEAD
  try:
    # Setup.
    root_repo, url, server_proc, keyids = util_test_tools.init_repo(using_tuf)
    reg_repo = os.path.join(root_repo, 'reg_repo')
    tuf_repo = os.path.join(root_repo, 'tuf_repo')
    downloads = os.path.join(root_repo, 'downloads')
    tuf_targets = os.path.join(tuf_repo, 'targets')

    # Original data.
    INTENDED_DATA = 'Test A'

    # Add a file to 'repo' directory: {root_repo}
    filepath = util_test_tools.add_file_to_repository(reg_repo, INTENDED_DATA)
    file_basename = os.path.basename(filepath)
    url_to_repo = url+'reg_repo/'+file_basename
    downloaded_file = os.path.join(downloads, file_basename)
    # We do not deliver truly endless data, but we will extend the original
    # file by many bytes.
    noisy_data = 'X'*100000


    if using_tuf:
      # Update TUF metadata before attacker modifies anything.
      util_test_tools.tuf_refresh_repo(root_repo, keyids)
      # Modify the url.  Remember that the interposition will intercept 
      # urls that have 'localhost:9999' hostname, which was specified in
      # the json interposition configuration file.  Look for 'hostname'
      # in 'util_test_tools.py'. Further, the 'file_basename' is the target
      # path relative to 'targets_dir'. 
      url_to_repo = 'http://localhost:9999/'+file_basename

      # Attacker modifies the file at the targets repository.
      target = os.path.join(tuf_targets, file_basename)
      original_data = util_test_tools.read_file_content(target)
      larger_original_data = original_data + noisy_data
      util_test_tools.modify_file_at_repository(target, larger_original_data)

      # Attacker modifies the timestamp.txt metadata.
      if TIMESTAMP:
        metadata = os.path.join(tuf_repo, 'metadata')
        timestamp = os.path.join(metadata, 'timestamp.txt')
        original_data = util_test_tools.read_file_content(timestamp)
        larger_original_data = original_data + noisy_data
        util_test_tools.modify_file_at_repository(timestamp,
                                                  larger_original_data)

    # Attacker modifies the file at the regular repository.
    original_data = util_test_tools.read_file_content(filepath)
=======
  # Original data.
  INTENDED_DATA = 'Test A'

  # Add a file to 'repo' directory: {root_repo}
  filepath = util_test_tools.add_file_to_repository(reg_repo, INTENDED_DATA)
  file_basename = os.path.basename(filepath)
  url_to_repo = url+'reg_repo/'+file_basename
  downloaded_file = os.path.join(downloads, file_basename)
  # We do not deliver truly endless data, but we will extend the original
  # file by many bytes.
  noisy_data = 'X'*100000


  if TUF:
    # Update TUF metadata before attacker modifies anything.
    util_test_tools.tuf_refresh_repo(root_repo, keyids)
    # Modify the url.  Remember that the interposition will intercept 
    # urls that have 'localhost:9999' hostname, which was specified in
    # the json interposition configuration file.  Look for 'hostname'
    # in 'util_test_tools.py'. Further, the 'file_basename' is the target
    # path relative to 'targets_dir'. 
    url_to_repo = 'http://localhost:9999/'+file_basename

    # Attacker modifies the file at the targets repository.
    target = os.path.join(tuf_targets, file_basename)
    original_data = util_test_tools.read_file_content(target)
>>>>>>> b5263e43
    larger_original_data = original_data + noisy_data
    util_test_tools.modify_file_at_repository(target, larger_original_data)

    # Attacker modifies the timestamp.txt metadata.
    if TIMESTAMP:
      metadata = os.path.join(tuf_repo, 'metadata')
      timestamp = os.path.join(metadata, 'timestamp.txt')
      original_data = util_test_tools.read_file_content(timestamp)
      larger_original_data = original_data + noisy_data
      util_test_tools.modify_file_at_repository(timestamp,
                                                larger_original_data)

  # Attacker modifies the file at the regular repository.
  original_data = util_test_tools.read_file_content(filepath)
  larger_original_data = original_data + noisy_data
  util_test_tools.modify_file_at_repository(filepath, larger_original_data)

  # End Setup.

<<<<<<< HEAD
    # Client downloads (tries to download) the file.
    try:
      _download(url_to_repo, downloaded_file, using_tuf)
    except Exception, exception:
      # Because we are extending the true timestamp TUF metadata with invalid
      # JSON, we except to catch an error about invalid metadata JSON.
      if using_tuf and TIMESTAMP:
        endless_data_attack = False
=======
>>>>>>> b5263e43

  # Client downloads (tries to download) the file.
  try:
    _download(url=url_to_repo, filename=downloaded_file, TUF=TUF)
  except Exception, exception:
    # Because we are extending the true timestamp TUF metadata with invalid
    # JSON, we except to catch an error about invalid metadata JSON.
    if TUF and TIMESTAMP:
      endless_data_attack = False

      for mirror_url, mirror_error in exception.mirror_errors.iteritems():
        if isinstance(mirror_error, tuf.InvalidMetadataJSONError):
          endless_data_attack = True
          break

      # In case we did not detect what was likely an endless data attack, we
      # reraise the exception to indicate that endless data attack detection
      # failed.
      if not endless_data_attack: raise
    else: raise

<<<<<<< HEAD
    # When we test downloading "endless" timestamp with TUF, we want to skip
    # the following test because downloading the timestamp should have failed.
    if not (using_tuf and TIMESTAMP):
      # Check whether the attack succeeded by inspecting the content of the
      # update.  The update should contain 'Test A'.  Technically it suffices
      # to check whether the file was downloaded or not.
      downloaded_content = util_test_tools.read_file_content(downloaded_file)
      if downloaded_content != INTENDED_DATA:
        raise EndlessDataAttack(ERROR_MSG)
=======
  # When we test downloading "endless" timestamp with TUF, we want to skip
  # the following test because downloading the timestamp should have failed.
  if not (TUF and TIMESTAMP):
    # Check whether the attack succeeded by inspecting the content of the
    # update.  The update should contain 'Test A'.  Technically it suffices
    # to check whether the file was downloaded or not.
    downloaded_content = util_test_tools.read_file_content(downloaded_file)
    if downloaded_content != INTENDED_DATA:
      raise EndlessDataAttack(ERROR_MSG)
>>>>>>> b5263e43

  util_test_tools.cleanup(root_repo, server_proc)





try:
<<<<<<< HEAD
  test_arbitrary_package_attack(using_tuf=False, TIMESTAMP=False)
=======
  test_endless_data_attack(TUF=False, TIMESTAMP=False)
>>>>>>> b5263e43
except EndlessDataAttack, error:
  print('Endless data attack worked on download without TUF!')

try:
<<<<<<< HEAD
  test_arbitrary_package_attack(using_tuf=True, TIMESTAMP=False)
=======
  test_endless_data_attack(TUF=True, TIMESTAMP=False)
>>>>>>> b5263e43
except EndlessDataAttack, error:
  print('Endless data attack worked on download without TUF!')
  print(str(error))
else:
  print('Endless data attack did not work on download with TUF!')

try:
  # This test fails because the timestamp metadata has been extended with
  # random data from its true length, thereby resulting in invalid JSON.
<<<<<<< HEAD
  test_arbitrary_package_attack(using_tuf=True, TIMESTAMP=True)
=======
  test_endless_data_attack(TUF=True, TIMESTAMP=True)
>>>>>>> b5263e43
except EndlessDataAttack, error:
  print('Endless data attack worked on download without TUF!')
  print(str(error))
else:
  print('Endless data attack did not work on download with TUF!')


<|MERGE_RESOLUTION|>--- conflicted
+++ resolved
@@ -47,24 +47,15 @@
 
 
 
-<<<<<<< HEAD
 def _download(url, filename, using_tuf=False):
   if using_tuf:
-=======
-def _download(url, filename, TUF=False):
-  if TUF:
->>>>>>> b5263e43
     tuf.interposition.urllib_tuf.urlretrieve(url, filename)
   else:
     urllib.urlretrieve(url, filename)
 
 
 
-<<<<<<< HEAD
 def test_arbitrary_package_attack(using_tuf=False, TIMESTAMP=False):
-=======
-def test_endless_data_attack(TUF=False, TIMESTAMP=False):
->>>>>>> b5263e43
   """
   <Arguments>
     TUF:
@@ -85,56 +76,6 @@
   downloads = os.path.join(root_repo, 'downloads')
   tuf_targets = os.path.join(tuf_repo, 'targets')
 
-<<<<<<< HEAD
-  try:
-    # Setup.
-    root_repo, url, server_proc, keyids = util_test_tools.init_repo(using_tuf)
-    reg_repo = os.path.join(root_repo, 'reg_repo')
-    tuf_repo = os.path.join(root_repo, 'tuf_repo')
-    downloads = os.path.join(root_repo, 'downloads')
-    tuf_targets = os.path.join(tuf_repo, 'targets')
-
-    # Original data.
-    INTENDED_DATA = 'Test A'
-
-    # Add a file to 'repo' directory: {root_repo}
-    filepath = util_test_tools.add_file_to_repository(reg_repo, INTENDED_DATA)
-    file_basename = os.path.basename(filepath)
-    url_to_repo = url+'reg_repo/'+file_basename
-    downloaded_file = os.path.join(downloads, file_basename)
-    # We do not deliver truly endless data, but we will extend the original
-    # file by many bytes.
-    noisy_data = 'X'*100000
-
-
-    if using_tuf:
-      # Update TUF metadata before attacker modifies anything.
-      util_test_tools.tuf_refresh_repo(root_repo, keyids)
-      # Modify the url.  Remember that the interposition will intercept 
-      # urls that have 'localhost:9999' hostname, which was specified in
-      # the json interposition configuration file.  Look for 'hostname'
-      # in 'util_test_tools.py'. Further, the 'file_basename' is the target
-      # path relative to 'targets_dir'. 
-      url_to_repo = 'http://localhost:9999/'+file_basename
-
-      # Attacker modifies the file at the targets repository.
-      target = os.path.join(tuf_targets, file_basename)
-      original_data = util_test_tools.read_file_content(target)
-      larger_original_data = original_data + noisy_data
-      util_test_tools.modify_file_at_repository(target, larger_original_data)
-
-      # Attacker modifies the timestamp.txt metadata.
-      if TIMESTAMP:
-        metadata = os.path.join(tuf_repo, 'metadata')
-        timestamp = os.path.join(metadata, 'timestamp.txt')
-        original_data = util_test_tools.read_file_content(timestamp)
-        larger_original_data = original_data + noisy_data
-        util_test_tools.modify_file_at_repository(timestamp,
-                                                  larger_original_data)
-
-    # Attacker modifies the file at the regular repository.
-    original_data = util_test_tools.read_file_content(filepath)
-=======
   # Original data.
   INTENDED_DATA = 'Test A'
 
@@ -148,7 +89,7 @@
   noisy_data = 'X'*100000
 
 
-  if TUF:
+  if using_tuf:
     # Update TUF metadata before attacker modifies anything.
     util_test_tools.tuf_refresh_repo(root_repo, keyids)
     # Modify the url.  Remember that the interposition will intercept 
@@ -161,7 +102,6 @@
     # Attacker modifies the file at the targets repository.
     target = os.path.join(tuf_targets, file_basename)
     original_data = util_test_tools.read_file_content(target)
->>>>>>> b5263e43
     larger_original_data = original_data + noisy_data
     util_test_tools.modify_file_at_repository(target, larger_original_data)
 
@@ -181,21 +121,10 @@
 
   # End Setup.
 
-<<<<<<< HEAD
-    # Client downloads (tries to download) the file.
-    try:
-      _download(url_to_repo, downloaded_file, using_tuf)
-    except Exception, exception:
-      # Because we are extending the true timestamp TUF metadata with invalid
-      # JSON, we except to catch an error about invalid metadata JSON.
-      if using_tuf and TIMESTAMP:
-        endless_data_attack = False
-=======
->>>>>>> b5263e43
 
   # Client downloads (tries to download) the file.
   try:
-    _download(url=url_to_repo, filename=downloaded_file, TUF=TUF)
+    _download(url_to_repo, downloaded_file, using_tuf)
   except Exception, exception:
     # Because we are extending the true timestamp TUF metadata with invalid
     # JSON, we except to catch an error about invalid metadata JSON.
@@ -213,27 +142,15 @@
       if not endless_data_attack: raise
     else: raise
 
-<<<<<<< HEAD
-    # When we test downloading "endless" timestamp with TUF, we want to skip
-    # the following test because downloading the timestamp should have failed.
-    if not (using_tuf and TIMESTAMP):
-      # Check whether the attack succeeded by inspecting the content of the
-      # update.  The update should contain 'Test A'.  Technically it suffices
-      # to check whether the file was downloaded or not.
-      downloaded_content = util_test_tools.read_file_content(downloaded_file)
-      if downloaded_content != INTENDED_DATA:
-        raise EndlessDataAttack(ERROR_MSG)
-=======
   # When we test downloading "endless" timestamp with TUF, we want to skip
   # the following test because downloading the timestamp should have failed.
-  if not (TUF and TIMESTAMP):
+  if not (using_tuf and TIMESTAMP):
     # Check whether the attack succeeded by inspecting the content of the
     # update.  The update should contain 'Test A'.  Technically it suffices
     # to check whether the file was downloaded or not.
     downloaded_content = util_test_tools.read_file_content(downloaded_file)
     if downloaded_content != INTENDED_DATA:
       raise EndlessDataAttack(ERROR_MSG)
->>>>>>> b5263e43
 
   util_test_tools.cleanup(root_repo, server_proc)
 
@@ -242,20 +159,12 @@
 
 
 try:
-<<<<<<< HEAD
-  test_arbitrary_package_attack(using_tuf=False, TIMESTAMP=False)
-=======
-  test_endless_data_attack(TUF=False, TIMESTAMP=False)
->>>>>>> b5263e43
+  test_endless_data_attack(using_tuf=False, TIMESTAMP=False)
 except EndlessDataAttack, error:
   print('Endless data attack worked on download without TUF!')
 
 try:
-<<<<<<< HEAD
-  test_arbitrary_package_attack(using_tuf=True, TIMESTAMP=False)
-=======
-  test_endless_data_attack(TUF=True, TIMESTAMP=False)
->>>>>>> b5263e43
+  test_endless_data_attack(using_tuf=True, TIMESTAMP=False)
 except EndlessDataAttack, error:
   print('Endless data attack worked on download without TUF!')
   print(str(error))
@@ -265,11 +174,7 @@
 try:
   # This test fails because the timestamp metadata has been extended with
   # random data from its true length, thereby resulting in invalid JSON.
-<<<<<<< HEAD
-  test_arbitrary_package_attack(using_tuf=True, TIMESTAMP=True)
-=======
-  test_endless_data_attack(TUF=True, TIMESTAMP=True)
->>>>>>> b5263e43
+  test_endless_data_attack(using_tuf=True, TIMESTAMP=True)
 except EndlessDataAttack, error:
   print('Endless data attack worked on download without TUF!')
   print(str(error))
