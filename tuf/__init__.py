"""
<Program Name>
  __init__.py

<Author>
  Geremy Condra
  Vladimir Diaz <vladimir.v.diaz@gmail.com>

<Started>
  VD: April 4, 2012 Revision.

<Copyright>
  See LICENSE for licensing information.

<Purpose>
  Define TUF Exceptions.

  The names chosen for TUF Exception classes should end in
  'Error' except where there is a good reason not to, and
  provide that reason in those cases.
"""

<<<<<<< HEAD
import tuf._vendor.six as six
=======
import urlparse
import logging
>>>>>>> 91480c86

import tuf.log

logging = logging.getLogger('tuf.__init__')

# Import 'tuf.formats' if a module tries to import the
# entire tuf package (i.e., from tuf import *). 
__all__ = ['formats']





class Error(Exception):
  """Indicate a generic error."""
  pass





class Warning(Warning):
  """TUF's warning category class.  It is used by the 'warnings' module."""
  pass





class FormatError(Error):
  """Indicate an error while validating an object's format."""
  pass





class InvalidMetadataJSONError(FormatError):
  """Indicate that a metadata file is not valid JSON."""

  def __init__(self, exception):
    # Store the original exception.
    self.exception = exception

  def __str__(self):
    # Show the original exception.
    return str(self.exception)





class UnsupportedAlgorithmError(Error):
  """Indicate an error while trying to identify a user-specified algorithm."""
  pass





class BadHashError(Error):
  """Indicate an error while checking the value a hash object."""

  def __init__(self, expected_hash, observed_hash):
    self.expected_hash = expected_hash
    self.observed_hash = observed_hash

  def __str__(self):
    return 'Observed hash ('+str(self.observed_hash)+\
           ') != expected hash ('+str(self.expected_hash)+')'





class BadPasswordError(Error):
  """Indicate an error after encountering an invalid password."""
  pass





class UnknownKeyError(Error):
  """Indicate an error while verifying key-like objects (e.g., keyids)."""
  pass





class RepositoryError(Error):
  """Indicate an error with a repository's state, such as a missing file."""
  pass





class InsufficientKeysError(Error):
  """Indicate that metadata role lacks a threshold of pubic or private keys."""
  pass





class ForbiddenTargetError(RepositoryError):
  """Indicate that a role signed for a target that it was not delegated to."""
  pass





class ExpiredMetadataError(Error):
  """Indicate that a TUF Metadata file has expired."""
  pass





class ReplayedMetadataError(RepositoryError):
  """Indicate that some metadata has been replayed to the client."""

  def __init__(self, metadata_role, previous_version, current_version):
    self.metadata_role = metadata_role
    self.previous_version = previous_version
    self.current_version = current_version


  def __str__(self):
    return 'Downloaded '+str(self.metadata_role)+' is older ('+\
           str(self.previous_version)+') than the version currently '+\
           'installed ('+repr(self.current_version)+').'





class CryptoError(Error):
  """Indicate any cryptography-related errors."""
  pass





class BadSignatureError(CryptoError):
  """Indicate that some metadata file has a bad signature."""

  def __init__(self, metadata_role_name):
    self.metadata_role_name = metadata_role_name

  def __str__(self):
    return str(self.metadata_role_name)+' metadata has bad signature!'





class UnknownMethodError(CryptoError):
  """Indicate that a user-specified cryptograpthic method is unknown."""
  pass





class UnsupportedLibraryError(Error):
  """Indicate that a supported library could not be located or imported."""
  pass





class DecompressionError(Error):
  """Indicate that some error happened while decompressing a file."""

  def __init__(self, exception):
    # Store the original exception.
    self.exception = exception

  def __str__(self):
    # Show the original exception.
    return str(self.exception)





class DownloadError(Error):
  """Indicate an error occurred while attempting to download a file."""
  pass





class DownloadLengthMismatchError(DownloadError):
  """Indicate that a mismatch of lengths was seen while downloading a file."""

  def __init__(self, expected_length, observed_length):
    self.expected_length = expected_length #bytes
    self.observed_length = observed_length #bytes

  def __str__(self):
    return 'Observed length ('+str(self.observed_length)+\
           ') <= expected length ('+str(self.expected_length)+')'





class SlowRetrievalError(DownloadError):
  """"Indicate that downloading a file took an unreasonably long time."""

  def __init__(self, average_download_speed):
    self.__average_download_speed = average_download_speed #bytes/second

  def __str__(self):
    return "Download was too slow. Average speed: "+\
           str(self.__average_download_speed)+" bytes/second"





class KeyAlreadyExistsError(Error):
  """Indicate that a key already exists and cannot be added."""
  pass





class RoleAlreadyExistsError(Error):
  """Indicate that a role already exists and cannot be added."""
  pass





class UnknownRoleError(Error):
  """Indicate an error trying to locate or identify a specified TUF role."""
  pass





class UnknownTargetError(Error):
  """Indicate an error trying to locate or identify a specified target."""
  pass





class InvalidNameError(Error):
  """Indicate an error while trying to validate any type of named object"""
  pass





class UnsignedMetadataError(Error):
  """Indicate metadata object with insufficient threshold of signatures."""





class NoWorkingMirrorError(Error):
  """An updater will throw this exception in case it could not download a
  metadata or target file.

  A dictionary of Exception instances indexed by every mirror URL will also be
  provided."""

  def __init__(self, mirror_errors):
    # Dictionary of URL strings to Exception instances
    self.mirror_errors = mirror_errors

  def __str__(self):
    all_errors = 'No working mirror was found:'

    for mirror_url, mirror_error in self.mirror_errors.iteritems():
      try:
        # http://docs.python.org/2/library/urlparse.html#urlparse.urlparse
        mirror_url_tokens = six.moves.urlparse.urlparse(mirror_url)
      
      except:
        logging.exception('Failed to parse mirror URL: '+str(mirror_url))
        mirror_netloc = mirror_url
      
      else:
        mirror_netloc = mirror_url_tokens.netloc

      all_errors += '\n  '+str(mirror_netloc)+': '+str(mirror_error)

    return all_errors<|MERGE_RESOLUTION|>--- conflicted
+++ resolved
@@ -20,14 +20,10 @@
   provide that reason in those cases.
 """
 
-<<<<<<< HEAD
+import logging
+
+import tuf.log
 import tuf._vendor.six as six
-=======
-import urlparse
-import logging
->>>>>>> 91480c86
-
-import tuf.log
 
 logging = logging.getLogger('tuf.__init__')
 
