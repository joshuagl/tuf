--- conflicted
+++ resolved
@@ -136,11 +136,8 @@
 
 
 
-<<<<<<< HEAD
-=======
-
-
->>>>>>> d7899e53
+
+
 class ReplayedMetadataError(RepositoryError):
   """Indicate that some metadata has been replayed to the client."""
 
@@ -151,15 +148,9 @@
 
 
   def __str__(self):
-<<<<<<< HEAD
-    return str(self.metadata_role)+' is older than the version currently'+\
-      'installed.\nDownloaded version: '+repr(self.previous_version)+'\n'+\
-      'Current version: '+repr(self.current_version)
-=======
     return 'Downloaded '+str(self.metadata_role)+' is older ('+\
            str(self.previous_version)+') than the version currently '+\
            'installed ('+repr(self.current_version)+').'
->>>>>>> d7899e53
 
 
 
@@ -175,16 +166,13 @@
 
 class BadSignatureError(CryptoError):
   """Indicate that some metadata file had a bad signature."""
-<<<<<<< HEAD
-  pass
-=======
 
   def __init__(self, metadata_role_name):
     self.metadata_role_name = metadata_role_name
->>>>>>> d7899e53
 
   def __str__(self):
     return str(self.metadata_role_name)+' metadata has bad signature!'
+
 
 
 
@@ -309,9 +297,6 @@
     self.mirror_errors = mirror_errors
 
   def __str__(self):
-<<<<<<< HEAD
-    return str(self.mirror_errors)
-=======
     all_errors = 'No working mirror was found:'
 
     for mirror_url, mirror_error in self.mirror_errors.iteritems():
@@ -326,9 +311,4 @@
 
       all_errors += '\n  '+str(mirror_netloc)+': '+str(mirror_error)
 
-    return all_errors
->>>>>>> d7899e53
-
-
-
-
+    return all_errors